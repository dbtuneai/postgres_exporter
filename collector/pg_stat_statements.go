--- conflicted
+++ resolved
@@ -11,6 +11,9 @@
 // See the License for the specific language governing permissions and
 // limitations under the License.
 
+// The dbtune behavior is not compatible with the flags in this collector
+// The upstream code is kept commented for the sake of future merging/sync
+
 package collector
 
 import (
@@ -19,17 +22,16 @@
 	"fmt"
 	"log/slog"
 
-	"github.com/alecthomas/kingpin/v2"
 	"github.com/blang/semver/v4"
 	"github.com/prometheus/client_golang/prometheus"
 )
 
 const statStatementsSubsystem = "stat_statements"
 
-var (
-	includeQueryFlag    *bool = nil
-	statementLengthFlag *uint = nil
-)
+// var (
+// 	includeQueryFlag    *bool = nil
+// 	statementLengthFlag *uint = nil
+// )
 
 func init() {
 	// WARNING:
@@ -37,29 +39,29 @@
 	//   Every unique query will cause a new timeseries to be created
 	registerCollector(statStatementsSubsystem, defaultDisabled, NewPGStatStatementsCollector)
 
-	includeQueryFlag = kingpin.Flag(
-		fmt.Sprint(collectorFlagPrefix, statStatementsSubsystem, ".include_query"),
-		"Enable selecting statement query together with queryId. (default: disabled)").
-		Default(fmt.Sprintf("%v", defaultDisabled)).
-		Bool()
-	statementLengthFlag = kingpin.Flag(
-		fmt.Sprint(collectorFlagPrefix, statStatementsSubsystem, ".query_length"),
-		"Maximum length of the statement text.").
-		Default("120").
-		Uint()
+	// includeQueryFlag = kingpin.Flag(
+	// 	fmt.Sprint(collectorFlagPrefix, statStatementsSubsystem, ".include_query"),
+	// 	"Enable selecting statement query together with queryId. (default: disabled)").
+	// 	Default(fmt.Sprintf("%v", defaultDisabled)).
+	// 	Bool()
+	// statementLengthFlag = kingpin.Flag(
+	// 	fmt.Sprint(collectorFlagPrefix, statStatementsSubsystem, ".query_length"),
+	// 	"Maximum length of the statement text.").
+	// 	Default("120").
+	// 	Uint()
 }
 
 type PGStatStatementsCollector struct {
-	log                   *slog.Logger
-	includeQueryStatement bool
-	statementLength       uint
+	log *slog.Logger
+	// includeQueryStatement bool
+	// statementLength       uint
 }
 
 func NewPGStatStatementsCollector(config collectorConfig) (Collector, error) {
 	return &PGStatStatementsCollector{
-		log:                   config.logger,
-		includeQueryStatement: *includeQueryFlag,
-		statementLength:       *statementLengthFlag,
+		log: config.logger,
+		// includeQueryStatement: *includeQueryFlag,
+		// statementLength:       *statementLengthFlag,
 	}, nil
 }
 
@@ -95,22 +97,22 @@
 		prometheus.Labels{},
 	)
 
-	statStatementsQuery = prometheus.NewDesc(
-		prometheus.BuildFQName(namespace, statStatementsSubsystem, "query_id"),
-		"SQL Query to queryid mapping",
-		[]string{"queryid", "query"},
-		prometheus.Labels{},
-	)
+	// statStatementsQuery = prometheus.NewDesc(
+	// 	prometheus.BuildFQName(namespace, statStatementsSubsystem, "query_id"),
+	// 	"SQL Query to queryid mapping",
+	// 	[]string{"queryid", "query"},
+	// 	prometheus.Labels{},
+	// )
 )
 
 const (
-	pgStatStatementQuerySelect = `LEFT(pg_stat_statements.query, %d) as query,`
+	// pgStatStatementQuerySelect = `LEFT(pg_stat_statements.query, %d) as query,`
 
 	pgStatStatementsQuery = `SELECT
 		pg_get_userbyid(userid) as user,
 		pg_database.datname,
+		pg_stat_statements.queryid,
 		pg_stat_statements.query,
-		pg_stat_statements.queryid,
 		%s
 		pg_stat_statements.calls as calls_total,
 		pg_stat_statements.total_time / 1000.0 as seconds_total,
@@ -132,8 +134,8 @@
 	pgStatStatementsNewQuery = `SELECT
 		pg_get_userbyid(userid) as user,
 		pg_database.datname,
+		pg_stat_statements.queryid,
 		pg_stat_statements.query,
-		pg_stat_statements.queryid,
 		%s
 		pg_stat_statements.calls as calls_total,
 		pg_stat_statements.total_exec_time / 1000.0 as seconds_total,
@@ -156,6 +158,7 @@
 		pg_get_userbyid(userid) as user,
 		pg_database.datname,
 		pg_stat_statements.queryid,
+		pg_stat_statements.query,
 		%s
 		pg_stat_statements.calls as calls_total,
 		pg_stat_statements.total_exec_time / 1000.0 as seconds_total,
@@ -186,39 +189,33 @@
 		queryTemplate = pgStatStatementsQuery
 	}
 	var querySelect = ""
-	if c.includeQueryStatement {
-		querySelect = fmt.Sprintf(pgStatStatementQuerySelect, c.statementLength)
-	}
+	// if c.includeQueryStatement {
+	// 	querySelect = fmt.Sprintf(pgStatStatementQuerySelect, c.statementLength)
+	// }
 	query := fmt.Sprintf(queryTemplate, querySelect)
 
 	db := instance.getDB()
 	rows, err := db.QueryContext(ctx, query)
 
-	var presentQueryIds = make(map[string]struct{})
+	// var presentQueryIds = make(map[string]struct{})
 
 	if err != nil {
 		return err
 	}
 	defer rows.Close()
 	for rows.Next() {
-<<<<<<< HEAD
 		var user, datname, queryid, query sql.NullString
 		var callsTotal, rowsTotal sql.NullInt64
 		var secondsTotal, blockReadSecondsTotal, blockWriteSecondsTotal sql.NullFloat64
 
-		if err := rows.Scan(&user, &datname, &query, &queryid, &callsTotal, &secondsTotal, &rowsTotal, &blockReadSecondsTotal, &blockWriteSecondsTotal); err != nil {
-=======
-		var user, datname, queryid, statement sql.NullString
-		var callsTotal, rowsTotal sql.NullInt64
-		var secondsTotal, blockReadSecondsTotal, blockWriteSecondsTotal sql.NullFloat64
-		var columns []any
-		if c.includeQueryStatement {
-			columns = []any{&user, &datname, &queryid, &statement, &callsTotal, &secondsTotal, &rowsTotal, &blockReadSecondsTotal, &blockWriteSecondsTotal}
-		} else {
-			columns = []any{&user, &datname, &queryid, &callsTotal, &secondsTotal, &rowsTotal, &blockReadSecondsTotal, &blockWriteSecondsTotal}
-		}
-		if err := rows.Scan(columns...); err != nil {
->>>>>>> 77e1a0d6
+		// var columns []any
+		// if c.includeQueryStatement {
+		// 	columns = []any{&user, &datname, &queryid, &statement, &callsTotal, &secondsTotal, &rowsTotal, &blockReadSecondsTotal, &blockWriteSecondsTotal}
+		// } else {
+		// 	columns = []any{&user, &datname, &queryid, &callsTotal, &secondsTotal, &rowsTotal, &blockReadSecondsTotal, &blockWriteSecondsTotal}
+		// }
+
+		if err := rows.Scan(&user, &datname, &queryid, &query, &callsTotal, &secondsTotal, &rowsTotal, &blockReadSecondsTotal, &blockWriteSecondsTotal); err != nil {
 			return err
 		}
 
@@ -295,24 +292,24 @@
 			userLabel, datnameLabel, queryidLabel, queryLabel,
 		)
 
-		if c.includeQueryStatement {
-			_, ok := presentQueryIds[queryidLabel]
-			if !ok {
-				presentQueryIds[queryidLabel] = struct{}{}
-
-				queryLabel := "unknown"
-				if statement.Valid {
-					queryLabel = statement.String
-				}
-
-				ch <- prometheus.MustNewConstMetric(
-					statStatementsQuery,
-					prometheus.CounterValue,
-					1,
-					queryidLabel, queryLabel,
-				)
-			}
-		}
+		// if c.includeQueryStatement {
+		// 	_, ok := presentQueryIds[queryidLabel]
+		// 	if !ok {
+		// 		presentQueryIds[queryidLabel] = struct{}{}
+
+		// 		queryLabel := "unknown"
+		// 		if statement.Valid {
+		// 			queryLabel = statement.String
+		// 		}
+
+		// 		ch <- prometheus.MustNewConstMetric(
+		// 			statStatementsQuery,
+		// 			prometheus.CounterValue,
+		// 			1,
+		// 			queryidLabel, queryLabel,
+		// 		)
+		// 	}
+		// }
 	}
 	if err := rows.Err(); err != nil {
 		return err
